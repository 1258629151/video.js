// HTML5 Shiv. Must be in <head> to support older browsers.
document.createElement("video");document.createElement("audio");

var VideoJS = function(id, addOptions, ready){
  var tag; // Element of ID

  // Allow for element or ID to be passed in
  // String ID
  if (typeof id == "string") {

    // Adjust for jQuery ID syntax
    if (id.indexOf("#") === 0) {
      id = id.slice(1);
    }

    // If a player instance has already been created for this ID return it.
    if (_V_.players[id]) {
      return _V_.players[id];

    // Otherwise get element for ID
    } else {
      tag = _V_.el(id)
    }

  // ID is a media element
  } else {
    tag = id;
  }

  // Check for a useable element
  if (!tag || !tag.nodeName) { // re: nodeName, could be a box div also
    throw new TypeError("The element or ID supplied is not valid. (VideoJS)"); // Returns
  }

  // Element may have a player attr referring to an already created player instance.
  // If not, set up a new player and return the instance.
  return tag.player || new _V_.Player(tag, addOptions, ready);
},

// Shortcut
_V_ = VideoJS,

// CDN Version. Used to target right flash swf.
CDN_VERSION = "GENERATED_CDN_VSN";

VideoJS.players = {};

VideoJS.options = {

  // Default order of fallback technology
  techOrder: ["html5","flash"],
  // techOrder: ["flash","html5"],

  html5: {},
  flash: { swf: "http://vjs.zencdn.net/c/video-js.swf" },

  // Default of web browser is 300x150. Should rely on source width/height.
<<<<<<< HEAD
  width: "auto",
  height: "auto",
=======
  width: 300,
  height: 150,
>>>>>>> 2ef7617c

  // defaultVolume: 0.85,
  defaultVolume: 0.00, // The freakin seaguls are driving me crazy!

  // Included control sets
  components: {
    "posterImage": {},
    "textTrackDisplay": {},
    "loadingSpinner": {},
    "bigPlayButton": {},
    "controlBar": {}
  }

  // components: [
  //   "poster",
  //   "loadingSpinner",
  //   "bigPlayButton",
  //   { name: "controlBar", options: {
  //     components: [
  //       "playToggle",
  //       "fullscreenToggle",
  //       "currentTimeDisplay",
  //       "timeDivider",
  //       "durationDisplay",
  //       "remainingTimeDisplay",
  //       { name: "progressControl", options: {
  //         components: [
  //           { name: "seekBar", options: {
  //             components: [
  //               "loadProgressBar",
  //               "playProgressBar",
  //               "seekHandle"
  //             ]}
  //           }
  //         ]}
  //       },
  //       { name: "volumeControl", options: {
  //         components: [
  //           { name: "volumeBar", options: {
  //             components: [
  //               "volumeLevel",
  //               "volumeHandle"
  //             ]}
  //           }
  //         ]}
  //       },
  //       "muteToggle"
  //     ]
  //   }},
  //   "subtitlesDisplay"/*, "replay"*/
  // ]
};

// Set CDN Version of swf
if (CDN_VERSION != "GENERATED_CDN_VSN") {
  _V_.options.flash.swf = "http://vjs.zencdn.net/"+CDN_VERSION+"/video-js.swf"
}<|MERGE_RESOLUTION|>--- conflicted
+++ resolved
@@ -55,13 +55,8 @@
   flash: { swf: "http://vjs.zencdn.net/c/video-js.swf" },
 
   // Default of web browser is 300x150. Should rely on source width/height.
-<<<<<<< HEAD
-  width: "auto",
-  height: "auto",
-=======
   width: 300,
   height: 150,
->>>>>>> 2ef7617c
 
   // defaultVolume: 0.85,
   defaultVolume: 0.00, // The freakin seaguls are driving me crazy!
